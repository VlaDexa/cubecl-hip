--- conflicted
+++ resolved
@@ -124,19 +124,12 @@
 }
 
 fn main() {
-<<<<<<< HEAD
+    ensure_single_rocm_feature_set();
+
     println!("cargo::rerun-if-changed=build.rs");
     println!("cargo::rerun-if-env-changed=CUBECL_ROCM_PATH");
     println!("cargo::rerun-if-env-changed=ROCM_PATH");
     println!("cargo::rerun-if-env-changed=HIP_PATH");
-=======
-    ensure_single_rocm_feature_set();
-
-    println!("cargo:rerun-if-changed=build.rs");
-    println!("cargo:rerun-if-env-changed=CUBECL_ROCM_PATH");
-    println!("cargo:rerun-if-env-changed=ROCM_PATH");
-    println!("cargo:rerun-if-env-changed=HIP_PATH");
->>>>>>> 5e0e5d39
 
     let mut paths: Vec<_> = ["CUBECL_ROCM_PATH", "ROCM_PATH", "HIP_PATH"]
         .into_iter()
